--- conflicted
+++ resolved
@@ -5,13 +5,8 @@
     {
         "snn_config":
         {
-<<<<<<< HEAD
-            "sim_time": 12.8,
-            "time_step": 0.1,
-=======
             "sim_time": 127,
             "time_step": 1,
->>>>>>> dcc8f95e
             "mode": "fft",
             "framework": "radix4loihi",
             "current_decay": 0,
