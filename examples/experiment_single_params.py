#!/usr/bin/env python3
"""
Script for testing the SNNNumpy class with sample data
"""
# Standard libraries
import matplotlib.pyplot as plt
import numpy as np
import pathlib
# Local libraries
import spikingFT.startup
import spikingFT.utils.plotter
import spikingFT.utils.metrics


def get_ft_components(nsamples, data):
    """
    Return the real imaginary, and modulus of the np.fft of input data
    """
    norm_data = data - data.min()
    norm_data /= norm_data.max()
    norm_data = (norm_data-0.5) * 2
    ft_np = np.fft.fft(norm_data[0, :]) / (nsamples/2)
    # ft_np_comps = np.vstack((ft_np.real, ft_np.imag)).transpose()
    # ft_np_norm = spikingFT.utils.metrics.simplify_ft(ft_np_comps)
    ft_real = ft_np.real[1:int(nsamples/2)]
    ft_imag = ft_np.imag[1:int(nsamples/2)]
    ft_modulus = np.abs(ft_np)[1:int(nsamples/2)]
    return (ft_real, ft_imag, ft_modulus)


def plot_simulation(nsamples, sim_time, spikes, voltage):
    real_spikes = spikes[:, 0][1:int(nsamples/2)]
    imag_spikes = spikes[:, 1][1:int(nsamples/2)]

    # Plot S-FT result and reference result
    kwargs = {}
    kwargs["plot_names"] = ["voltages", "spikes"]
    kwargs["data"] = [
        voltage,
        (real_spikes, imag_spikes, 2*sim_time),
    ]
    sim_plotter = spikingFT.utils.plotter.SNNSimulationPlotter(**kwargs)
    fig = sim_plotter()
    fig.savefig("./simulation_plot.pdf", dpi=150, bbox_inches='tight')


def plot_error(nsamples, sim_time, data, output, rel_error, chirp_n=0):
    """
    Plot relative error histograms
    """
    real_spikes = output[:, 0][1:int(nsamples/2)]
    imag_spikes = output[:, 1][1:int(nsamples/2)]
    ft_real, ft_imag, ft_modulus = get_ft_components(nsamples, data)
    sft_real = real_spikes
    sft_imag = imag_spikes
    sft_max = np.max(np.abs(np.hstack([sft_real, sft_imag])))
    ft_max = np.max(np.abs(np.hstack([ft_real, ft_imag])))
    sft_real = sft_real / sft_max
    sft_imag = sft_imag / sft_max
    ft_real = ft_real / ft_max
    ft_imag = ft_imag / ft_max
    sft_modulus = np.sqrt(sft_real**2 + sft_imag**2)
    ft_modulus = np.sqrt(ft_real**2 + ft_imag**2)

    sft_modulus = np.log10(9*sft_modulus/sft_modulus.max()+1)
    ft_modulus = np.log10(9*ft_modulus/ft_modulus.max()+1)

    real_error = rel_error[:, 0]
    imag_error = rel_error[:, 1]
    abs_error = (real_error + imag_error) / 2
    kwargs = {}
    kwargs["plot_names"] = ["real_spectrum", "imag_spectrum", "modulus"]
    kwargs["data"] = [
        (sft_real, ft_real, real_error),
        (sft_imag, ft_imag, imag_error),
        (sft_modulus, ft_modulus, abs_error)
    ]
    error_plotter = spikingFT.utils.plotter.RelErrorPlotter(**kwargs)
    error_plotter.chirp_n = chirp_n
    fig = error_plotter()
    return fig


def plot_single_chirp(sim_handler, chirp_n=0, plot_spikes=True):
    nsamples = sim_handler.snn.nsamples
    sim_time = sim_handler.config["snn_config"]["sim_time"]
    spikes = sim_handler.snn.spikes
    voltage = sim_handler.snn.voltage
    if plot_spikes:
        plot_simulation(nsamples, sim_time, spikes, voltage)
    rel_error = sim_handler.metrics["rel_error"]
    fig = plot_error(nsamples,
                     sim_time,
                     sim_handler.data,
                     sim_handler.output,
                     rel_error,
                     chirp_n
                    )
    return fig


def special_cases(filename="../config/experiment_special_cases.json"):
    sim_handler = spikingFT.startup.startup(filename, autorun=False)
    n_chirps = sim_handler.config["data"]["chirps_per_frame"]
    platform = sim_handler.config["snn_config"]["framework"]
    mode = sim_handler.config["snn_config"]["mode"]
    figs = []
    folder_path = "./{}_{}_results/".format(mode, platform)
    pathlib.Path(folder_path).mkdir(parents=True, exist_ok=True)
    for chirp_n in range(n_chirps):
        sim_handler.run(chirp_n)
        figs.append(plot_single_chirp(sim_handler, chirp_n, False))
        figs[-1].savefig("./{}/error_plot_{}.pdf".format(folder_path, chirp_n),
                         dpi=150, bbox_inches='tight')
        plt.show()
    return

def file_case(conf_filename="../config/experiment_multiple_targets.json"):
    # Instantiate a simulation handler and run spiking FT with sample data
    sim_handler = spikingFT.startup.startup(conf_filename)
    real_spikes = sim_handler.output[:,0]
    imag_spikes = sim_handler.output[:,1]

    filename = sim_handler.datapath.name

    np.save(filename, real_spikes+1j*imag_spikes)

    return

<<<<<<< HEAD
def main(conf_filename="../config/test_experiment_brian.json"):
=======
def main(conf_filename="../config/test_experiment_loihi.json"):
>>>>>>> 83475d3c
    # Instantiate a simulation handler and run spiking FT with sample data
    sim_handler = spikingFT.startup.startup(conf_filename)
    fig = plot_single_chirp(sim_handler)
    fig.savefig("./error_plot.pdf", dpi=150, bbox_inches='tight')
    return


if __name__ == "__main__":
    special_cases()<|MERGE_RESOLUTION|>--- conflicted
+++ resolved
@@ -127,11 +127,7 @@
 
     return
 
-<<<<<<< HEAD
-def main(conf_filename="../config/test_experiment_brian.json"):
-=======
 def main(conf_filename="../config/test_experiment_loihi.json"):
->>>>>>> 83475d3c
     # Instantiate a simulation handler and run spiking FT with sample data
     sim_handler = spikingFT.startup.startup(conf_filename)
     fig = plot_single_chirp(sim_handler)
